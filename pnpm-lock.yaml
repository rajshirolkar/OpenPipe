--- conflicted
+++ resolved
@@ -5039,7 +5039,6 @@
     resolution: {integrity: sha512-s3nugnZumCC//n4moGGe6tkNMyYEdaDBitVjwPxXmR5lnMG5dHePinH2EdxkG3Rh1ghFHHixAG4NJhpJW1rthQ==}
     dev: false
 
-<<<<<<< HEAD
   /@types/node@16.18.89:
     resolution: {integrity: sha512-QlrE8QI5z62nfnkiUZysUsAaxWaTMoGqFVcB3PvK1WxJ0c699bacErV4Fabe9Hki6ZnaHalgzihLbTl2d34XfQ==}
     dev: false
@@ -5056,10 +5055,10 @@
 
   /@types/node@18.19.17:
     resolution: {integrity: sha512-SzyGKgwPzuWp2SHhlpXKzCX0pIOfcI4V2eF37nNBJOhwlegQ83omtVQ1XxZpDE06V/d6AQvfQdPfnw0tRC//Ng==}
-=======
+
   /@types/node@18.19.22:
     resolution: {integrity: sha512-p3pDIfuMg/aXBmhkyanPshdfJuX5c5+bQjYLIikPLXAUycEogij/c50n/C+8XOA5L93cU4ZRXtn+dNQGi0IZqQ==}
->>>>>>> eda12675
+
     dependencies:
       undici-types: 5.26.5
     dev: false
